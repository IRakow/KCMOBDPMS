<<<<<<< HEAD
OpenAI library not installed. Install with: pip install openai
Google Generative AI library not installed. Install with: pip install google-generativeai
ElevenLabs library not installed. Install with: pip install elevenlabs
INFO:     Will watch for changes in these directories: ['/Users/ianrakow/Desktop/fafdsds/BDPMS MO copy/backend']
INFO:     Uvicorn running on http://0.0.0.0:8000 (Press CTRL+C to quit)
INFO:     Started reloader process [77877] using WatchFiles
OpenAI library not installed. Install with: pip install openai
Google Generative AI library not installed. Install with: pip install google-generativeai
ElevenLabs library not installed. Install with: pip install elevenlabs
INFO:     Started server process [77880]
INFO:     Waiting for application startup.
INFO:app.main:Starting up...
INFO:app.main:Database initialized
INFO:     Application startup complete.
INFO:     127.0.0.1:57545 - "OPTIONS /api/v1/properties HTTP/1.1" 400 Bad Request
INFO:     127.0.0.1:57545 - "OPTIONS /api/v1/properties HTTP/1.1" 400 Bad Request
INFO:     127.0.0.1:57560 - "OPTIONS /api/tenants HTTP/1.1" 400 Bad Request
INFO:     127.0.0.1:57561 - "OPTIONS /api/properties HTTP/1.1" 400 Bad Request
INFO:     127.0.0.1:57561 - "OPTIONS /api/leases HTTP/1.1" 400 Bad Request
INFO:     127.0.0.1:59809 - "OPTIONS /api/v1/properties HTTP/1.1" 400 Bad Request
INFO:     127.0.0.1:59809 - "OPTIONS /api/v1/properties HTTP/1.1" 400 Bad Request
INFO:     127.0.0.1:59820 - "OPTIONS /api/tenants HTTP/1.1" 400 Bad Request
INFO:     127.0.0.1:59821 - "OPTIONS /api/properties HTTP/1.1" 400 Bad Request
INFO:     127.0.0.1:60362 - "OPTIONS /api/v1/properties HTTP/1.1" 400 Bad Request
INFO:     127.0.0.1:60571 - "OPTIONS /api/v1/properties HTTP/1.1" 400 Bad Request
INFO:     127.0.0.1:60571 - "OPTIONS /api/leases HTTP/1.1" 400 Bad Request
INFO:     127.0.0.1:60611 - "OPTIONS /api/tenants HTTP/1.1" 400 Bad Request
INFO:     127.0.0.1:60612 - "OPTIONS /api/properties HTTP/1.1" 400 Bad Request
INFO:     127.0.0.1:61540 - "OPTIONS /api/leases HTTP/1.1" 400 Bad Request
INFO:     127.0.0.1:61540 - "OPTIONS /api/tenants HTTP/1.1" 400 Bad Request
INFO:     127.0.0.1:61546 - "OPTIONS /api/properties HTTP/1.1" 400 Bad Request
INFO:     127.0.0.1:62000 - "OPTIONS /api/v1/properties HTTP/1.1" 400 Bad Request
INFO:     127.0.0.1:62000 - "OPTIONS /api/v1/properties HTTP/1.1" 400 Bad Request
INFO:     127.0.0.1:62011 - "OPTIONS /api/tenants HTTP/1.1" 400 Bad Request
INFO:     127.0.0.1:62012 - "OPTIONS /api/properties HTTP/1.1" 400 Bad Request
=======
INFO:     Will watch for changes in these directories: ['/Users/ianrakow/Desktop/BDPMS MO/backend']
INFO:     Uvicorn running on http://0.0.0.0:8001 (Press CTRL+C to quit)
INFO:     Started reloader process [39825] using WatchFiles
🚀 Starting simple Property Management API...
📊 Dashboard: http://localhost:8000/api/v1/dashboard/metrics
📖 Docs: http://localhost:8000/docs
INFO:     Started server process [39828]
INFO:     Waiting for application startup.
INFO:     Application startup complete.
INFO:     127.0.0.1:57506 - "GET /docs HTTP/1.1" 200 OK
INFO:     127.0.0.1:57533 - "GET /docs HTTP/1.1" 200 OK
INFO:     127.0.0.1:57792 - "OPTIONS /api/v1/auth/me HTTP/1.1" 200 OK
INFO:     127.0.0.1:57792 - "GET /api/v1/auth/me HTTP/1.1" 200 OK
INFO:     127.0.0.1:57805 - "OPTIONS /api/dashboard/metrics HTTP/1.1" 200 OK
INFO:     127.0.0.1:57806 - "OPTIONS /api/dashboard/calendar HTTP/1.1" 200 OK
INFO:     127.0.0.1:57806 - "GET /api/dashboard/metrics HTTP/1.1" 404 Not Found
INFO:     127.0.0.1:57805 - "GET /api/dashboard/calendar HTTP/1.1" 404 Not Found
INFO:     127.0.0.1:57818 - "GET /api/dashboard/metrics HTTP/1.1" 404 Not Found
INFO:     127.0.0.1:57819 - "GET /api/dashboard/calendar HTTP/1.1" 404 Not Found
INFO:     127.0.0.1:57821 - "OPTIONS /api/dashboard/metrics HTTP/1.1" 200 OK
INFO:     127.0.0.1:57823 - "OPTIONS /api/dashboard/calendar HTTP/1.1" 200 OK
INFO:     127.0.0.1:57823 - "GET /api/dashboard/metrics HTTP/1.1" 404 Not Found
INFO:     127.0.0.1:57821 - "GET /api/dashboard/calendar HTTP/1.1" 404 Not Found
INFO:     127.0.0.1:57827 - "GET /api/dashboard/metrics HTTP/1.1" 404 Not Found
INFO:     127.0.0.1:57828 - "GET /api/dashboard/calendar HTTP/1.1" 404 Not Found
INFO:     127.0.0.1:57835 - "GET /api/dashboard/metrics HTTP/1.1" 404 Not Found
INFO:     127.0.0.1:57836 - "GET /api/dashboard/calendar HTTP/1.1" 404 Not Found
INFO:     127.0.0.1:57839 - "GET /api/dashboard/metrics HTTP/1.1" 404 Not Found
INFO:     127.0.0.1:57840 - "GET /api/dashboard/calendar HTTP/1.1" 404 Not Found
INFO:     127.0.0.1:57869 - "GET /api/dashboard/metrics HTTP/1.1" 404 Not Found
INFO:     127.0.0.1:57870 - "GET /api/dashboard/calendar HTTP/1.1" 404 Not Found
INFO:     127.0.0.1:57884 - "GET /api/dashboard/metrics HTTP/1.1" 404 Not Found
INFO:     127.0.0.1:57885 - "GET /api/dashboard/calendar HTTP/1.1" 404 Not Found
INFO:     127.0.0.1:57888 - "GET /api/dashboard/metrics HTTP/1.1" 404 Not Found
INFO:     127.0.0.1:57889 - "GET /api/dashboard/calendar HTTP/1.1" 404 Not Found
INFO:     127.0.0.1:57894 - "GET /api/dashboard/metrics HTTP/1.1" 404 Not Found
INFO:     127.0.0.1:57895 - "GET /api/dashboard/calendar HTTP/1.1" 404 Not Found
INFO:     127.0.0.1:57904 - "GET /api/dashboard/metrics HTTP/1.1" 404 Not Found
INFO:     127.0.0.1:57905 - "GET /api/dashboard/calendar HTTP/1.1" 404 Not Found
INFO:     127.0.0.1:57908 - "GET /api/dashboard/metrics HTTP/1.1" 404 Not Found
INFO:     127.0.0.1:57910 - "GET /api/dashboard/calendar HTTP/1.1" 404 Not Found
INFO:     127.0.0.1:57920 - "GET /api/dashboard/metrics HTTP/1.1" 404 Not Found
INFO:     127.0.0.1:57921 - "GET /api/dashboard/calendar HTTP/1.1" 404 Not Found
INFO:     127.0.0.1:57942 - "GET /api/dashboard/metrics HTTP/1.1" 404 Not Found
INFO:     127.0.0.1:57943 - "GET /api/dashboard/calendar HTTP/1.1" 404 Not Found
INFO:     127.0.0.1:57946 - "GET /api/dashboard/metrics HTTP/1.1" 404 Not Found
INFO:     127.0.0.1:57947 - "GET /api/dashboard/calendar HTTP/1.1" 404 Not Found
INFO:     127.0.0.1:57953 - "GET /api/dashboard/metrics HTTP/1.1" 404 Not Found
INFO:     127.0.0.1:57954 - "GET /api/dashboard/calendar HTTP/1.1" 404 Not Found
INFO:     127.0.0.1:57965 - "GET /api/dashboard/metrics HTTP/1.1" 404 Not Found
INFO:     127.0.0.1:57967 - "GET /api/dashboard/calendar HTTP/1.1" 404 Not Found
INFO:     127.0.0.1:57987 - "GET /api/dashboard/metrics HTTP/1.1" 404 Not Found
INFO:     127.0.0.1:57988 - "GET /api/dashboard/calendar HTTP/1.1" 404 Not Found
INFO:     127.0.0.1:57991 - "GET /api/dashboard/metrics HTTP/1.1" 404 Not Found
INFO:     127.0.0.1:57993 - "GET /api/dashboard/calendar HTTP/1.1" 404 Not Found
INFO:     127.0.0.1:58019 - "GET /api/dashboard/metrics HTTP/1.1" 404 Not Found
INFO:     127.0.0.1:58020 - "GET /api/dashboard/calendar HTTP/1.1" 404 Not Found
INFO:     127.0.0.1:58059 - "GET /api/dashboard/metrics HTTP/1.1" 404 Not Found
INFO:     127.0.0.1:58060 - "GET /api/dashboard/calendar HTTP/1.1" 404 Not Found
INFO:     127.0.0.1:58063 - "GET /api/dashboard/metrics HTTP/1.1" 404 Not Found
INFO:     127.0.0.1:58064 - "GET /api/dashboard/calendar HTTP/1.1" 404 Not Found
INFO:     127.0.0.1:58076 - "GET /api/dashboard/metrics HTTP/1.1" 404 Not Found
INFO:     127.0.0.1:58077 - "GET /api/dashboard/calendar HTTP/1.1" 404 Not Found
INFO:     127.0.0.1:58110 - "OPTIONS /api/dashboard/metrics HTTP/1.1" 200 OK
INFO:     127.0.0.1:58111 - "OPTIONS /api/dashboard/calendar HTTP/1.1" 200 OK
INFO:     127.0.0.1:58110 - "GET /api/dashboard/metrics HTTP/1.1" 404 Not Found
INFO:     127.0.0.1:58111 - "GET /api/dashboard/calendar HTTP/1.1" 404 Not Found
INFO:     127.0.0.1:58159 - "GET /api/dashboard/metrics HTTP/1.1" 404 Not Found
INFO:     127.0.0.1:58160 - "GET /api/dashboard/calendar HTTP/1.1" 404 Not Found
INFO:     127.0.0.1:58175 - "GET /api/dashboard/metrics HTTP/1.1" 404 Not Found
INFO:     127.0.0.1:58176 - "GET /api/dashboard/calendar HTTP/1.1" 404 Not Found
INFO:     127.0.0.1:58181 - "GET /api/dashboard/metrics HTTP/1.1" 404 Not Found
INFO:     127.0.0.1:58182 - "GET /api/dashboard/calendar HTTP/1.1" 404 Not Found
INFO:     127.0.0.1:58231 - "GET /api/dashboard/metrics HTTP/1.1" 404 Not Found
INFO:     127.0.0.1:58232 - "GET /api/dashboard/calendar HTTP/1.1" 404 Not Found
INFO:     127.0.0.1:58281 - "GET /api/dashboard/metrics HTTP/1.1" 404 Not Found
INFO:     127.0.0.1:58282 - "GET /api/dashboard/calendar HTTP/1.1" 404 Not Found
INFO:     127.0.0.1:58314 - "GET /api/dashboard/metrics HTTP/1.1" 404 Not Found
INFO:     127.0.0.1:58315 - "GET /api/dashboard/calendar HTTP/1.1" 404 Not Found
INFO:     127.0.0.1:58340 - "GET /api/dashboard/metrics HTTP/1.1" 404 Not Found
INFO:     127.0.0.1:58341 - "GET /api/dashboard/calendar HTTP/1.1" 404 Not Found
INFO:     127.0.0.1:58427 - "GET /api/dashboard/metrics HTTP/1.1" 404 Not Found
INFO:     127.0.0.1:58428 - "GET /api/dashboard/calendar HTTP/1.1" 404 Not Found
INFO:     127.0.0.1:58447 - "GET /api/dashboard/metrics HTTP/1.1" 404 Not Found
INFO:     127.0.0.1:58449 - "GET /api/dashboard/calendar HTTP/1.1" 404 Not Found
INFO:     127.0.0.1:58529 - "OPTIONS /api/v1/auth/me HTTP/1.1" 200 OK
INFO:     127.0.0.1:58529 - "GET /api/v1/auth/me HTTP/1.1" 200 OK
INFO:     127.0.0.1:58536 - "GET /api/v1/auth/me HTTP/1.1" 200 OK
INFO:     127.0.0.1:58542 - "OPTIONS /api/dashboard/metrics HTTP/1.1" 200 OK
INFO:     127.0.0.1:58544 - "OPTIONS /api/dashboard/calendar HTTP/1.1" 200 OK
INFO:     127.0.0.1:58542 - "GET /api/dashboard/metrics HTTP/1.1" 404 Not Found
INFO:     127.0.0.1:58544 - "GET /api/dashboard/calendar HTTP/1.1" 404 Not Found
INFO:     127.0.0.1:58551 - "GET /api/dashboard/metrics HTTP/1.1" 404 Not Found
INFO:     127.0.0.1:58552 - "GET /api/dashboard/calendar HTTP/1.1" 404 Not Found
INFO:     127.0.0.1:58586 - "GET /api/dashboard/metrics HTTP/1.1" 404 Not Found
INFO:     127.0.0.1:58587 - "GET /api/dashboard/calendar HTTP/1.1" 404 Not Found
INFO:     127.0.0.1:58593 - "GET /api/dashboard/metrics HTTP/1.1" 404 Not Found
INFO:     127.0.0.1:58594 - "GET /api/dashboard/calendar HTTP/1.1" 404 Not Found
INFO:     127.0.0.1:58607 - "GET /api/v1/auth/me HTTP/1.1" 200 OK
INFO:     127.0.0.1:58618 - "GET /api/dashboard/metrics HTTP/1.1" 404 Not Found
INFO:     127.0.0.1:58619 - "GET /api/dashboard/calendar HTTP/1.1" 404 Not Found
INFO:     127.0.0.1:58663 - "GET /api/dashboard/metrics HTTP/1.1" 404 Not Found
INFO:     127.0.0.1:58664 - "GET /api/dashboard/calendar HTTP/1.1" 404 Not Found
INFO:     127.0.0.1:58709 - "GET /api/dashboard/metrics HTTP/1.1" 404 Not Found
INFO:     127.0.0.1:58710 - "GET /api/dashboard/calendar HTTP/1.1" 404 Not Found
INFO:     127.0.0.1:58734 - "GET /api/dashboard/metrics HTTP/1.1" 404 Not Found
INFO:     127.0.0.1:58735 - "GET /api/dashboard/calendar HTTP/1.1" 404 Not Found
INFO:     127.0.0.1:58737 - "GET /api/dashboard/metrics HTTP/1.1" 404 Not Found
INFO:     127.0.0.1:58739 - "GET /api/dashboard/calendar HTTP/1.1" 404 Not Found
INFO:     127.0.0.1:58772 - "GET /api/dashboard/metrics HTTP/1.1" 404 Not Found
INFO:     127.0.0.1:58773 - "GET /api/dashboard/calendar HTTP/1.1" 404 Not Found
INFO:     127.0.0.1:58784 - "GET /api/dashboard/metrics HTTP/1.1" 404 Not Found
INFO:     127.0.0.1:58785 - "GET /api/dashboard/calendar HTTP/1.1" 404 Not Found
INFO:     127.0.0.1:58788 - "GET /api/dashboard/metrics HTTP/1.1" 404 Not Found
INFO:     127.0.0.1:58789 - "GET /api/dashboard/calendar HTTP/1.1" 404 Not Found
INFO:     127.0.0.1:58808 - "GET /api/dashboard/metrics HTTP/1.1" 404 Not Found
INFO:     127.0.0.1:58810 - "GET /api/dashboard/calendar HTTP/1.1" 404 Not Found
INFO:     127.0.0.1:58831 - "GET /api/dashboard/metrics HTTP/1.1" 404 Not Found
INFO:     127.0.0.1:58832 - "GET /api/dashboard/calendar HTTP/1.1" 404 Not Found
INFO:     127.0.0.1:58844 - "GET /api/dashboard/metrics HTTP/1.1" 404 Not Found
INFO:     127.0.0.1:58845 - "GET /api/dashboard/calendar HTTP/1.1" 404 Not Found
INFO:     127.0.0.1:58871 - "GET /api/dashboard/metrics HTTP/1.1" 404 Not Found
INFO:     127.0.0.1:58873 - "GET /api/dashboard/calendar HTTP/1.1" 404 Not Found
INFO:     127.0.0.1:58890 - "GET /api/dashboard/metrics HTTP/1.1" 404 Not Found
INFO:     127.0.0.1:58891 - "GET /api/dashboard/calendar HTTP/1.1" 404 Not Found
INFO:     127.0.0.1:58905 - "GET /api/dashboard/metrics HTTP/1.1" 404 Not Found
INFO:     127.0.0.1:58906 - "GET /api/dashboard/calendar HTTP/1.1" 404 Not Found
INFO:     127.0.0.1:58930 - "GET /api/dashboard/metrics HTTP/1.1" 404 Not Found
INFO:     127.0.0.1:58931 - "GET /api/dashboard/calendar HTTP/1.1" 404 Not Found
INFO:     127.0.0.1:58954 - "GET /api/dashboard/metrics HTTP/1.1" 404 Not Found
INFO:     127.0.0.1:58955 - "GET /api/dashboard/calendar HTTP/1.1" 404 Not Found
INFO:     127.0.0.1:58996 - "OPTIONS /api/v1/auth/me HTTP/1.1" 200 OK
INFO:     127.0.0.1:58996 - "GET /api/v1/auth/me HTTP/1.1" 200 OK
INFO:     127.0.0.1:59007 - "GET /api/v1/auth/me HTTP/1.1" 200 OK
INFO:     127.0.0.1:59016 - "OPTIONS /api/dashboard/metrics HTTP/1.1" 200 OK
INFO:     127.0.0.1:59017 - "OPTIONS /api/dashboard/calendar HTTP/1.1" 200 OK
INFO:     127.0.0.1:59016 - "GET /api/dashboard/metrics HTTP/1.1" 404 Not Found
INFO:     127.0.0.1:59017 - "GET /api/dashboard/calendar HTTP/1.1" 404 Not Found
INFO:     127.0.0.1:59026 - "GET /api/dashboard/metrics HTTP/1.1" 404 Not Found
INFO:     127.0.0.1:59027 - "GET /api/dashboard/calendar HTTP/1.1" 404 Not Found
INFO:     127.0.0.1:59031 - "GET /api/dashboard/metrics HTTP/1.1" 404 Not Found
INFO:     127.0.0.1:59032 - "GET /api/dashboard/calendar HTTP/1.1" 404 Not Found
INFO:     127.0.0.1:59057 - "GET /api/dashboard/metrics HTTP/1.1" 404 Not Found
INFO:     127.0.0.1:59059 - "GET /api/dashboard/calendar HTTP/1.1" 404 Not Found
INFO:     127.0.0.1:59091 - "GET /api/dashboard/metrics HTTP/1.1" 404 Not Found
INFO:     127.0.0.1:59092 - "GET /api/dashboard/calendar HTTP/1.1" 404 Not Found
INFO:     127.0.0.1:59142 - "GET /api/dashboard/metrics HTTP/1.1" 404 Not Found
INFO:     127.0.0.1:59143 - "GET /api/dashboard/calendar HTTP/1.1" 404 Not Found
INFO:     127.0.0.1:59165 - "GET /api/dashboard/metrics HTTP/1.1" 404 Not Found
INFO:     127.0.0.1:59167 - "GET /api/dashboard/calendar HTTP/1.1" 404 Not Found
INFO:     127.0.0.1:59188 - "GET /api/dashboard/metrics HTTP/1.1" 404 Not Found
INFO:     127.0.0.1:59189 - "GET /api/dashboard/calendar HTTP/1.1" 404 Not Found
INFO:     127.0.0.1:59193 - "GET /api/dashboard/metrics HTTP/1.1" 404 Not Found
INFO:     127.0.0.1:59194 - "GET /api/dashboard/calendar HTTP/1.1" 404 Not Found
INFO:     127.0.0.1:59230 - "GET /api/v1/auth/me HTTP/1.1" 200 OK
INFO:     127.0.0.1:59237 - "GET /api/dashboard/metrics HTTP/1.1" 404 Not Found
INFO:     127.0.0.1:59238 - "GET /api/dashboard/calendar HTTP/1.1" 404 Not Found
INFO:     127.0.0.1:59241 - "GET /api/dashboard/metrics HTTP/1.1" 404 Not Found
INFO:     127.0.0.1:59243 - "GET /api/dashboard/calendar HTTP/1.1" 404 Not Found
INFO:     127.0.0.1:59246 - "GET /api/dashboard/metrics HTTP/1.1" 404 Not Found
INFO:     127.0.0.1:59247 - "GET /api/dashboard/calendar HTTP/1.1" 404 Not Found
INFO:     127.0.0.1:59273 - "GET /api/dashboard/metrics HTTP/1.1" 404 Not Found
INFO:     127.0.0.1:59274 - "GET /api/dashboard/calendar HTTP/1.1" 404 Not Found
INFO:     127.0.0.1:59301 - "GET /api/dashboard/metrics HTTP/1.1" 404 Not Found
INFO:     127.0.0.1:59302 - "GET /api/dashboard/calendar HTTP/1.1" 404 Not Found
INFO:     127.0.0.1:59306 - "GET /api/dashboard/metrics HTTP/1.1" 404 Not Found
INFO:     127.0.0.1:59307 - "GET /api/dashboard/calendar HTTP/1.1" 404 Not Found
INFO:     127.0.0.1:59322 - "GET /api/dashboard/metrics HTTP/1.1" 404 Not Found
INFO:     127.0.0.1:59324 - "GET /api/dashboard/calendar HTTP/1.1" 404 Not Found
INFO:     127.0.0.1:59343 - "GET /api/dashboard/metrics HTTP/1.1" 404 Not Found
INFO:     127.0.0.1:59345 - "GET /api/dashboard/calendar HTTP/1.1" 404 Not Found
INFO:     127.0.0.1:59349 - "GET /api/dashboard/metrics HTTP/1.1" 404 Not Found
INFO:     127.0.0.1:59350 - "GET /api/dashboard/calendar HTTP/1.1" 404 Not Found
INFO:     127.0.0.1:59354 - "GET /api/dashboard/metrics HTTP/1.1" 404 Not Found
INFO:     127.0.0.1:59355 - "GET /api/dashboard/calendar HTTP/1.1" 404 Not Found
INFO:     127.0.0.1:59361 - "GET /api/dashboard/metrics HTTP/1.1" 404 Not Found
INFO:     127.0.0.1:59362 - "GET /api/dashboard/calendar HTTP/1.1" 404 Not Found
INFO:     127.0.0.1:59367 - "OPTIONS /api/dashboard/metrics HTTP/1.1" 200 OK
INFO:     127.0.0.1:59368 - "OPTIONS /api/dashboard/calendar HTTP/1.1" 200 OK
INFO:     127.0.0.1:59367 - "GET /api/dashboard/metrics HTTP/1.1" 404 Not Found
INFO:     127.0.0.1:59368 - "GET /api/dashboard/calendar HTTP/1.1" 404 Not Found
INFO:     127.0.0.1:59372 - "GET /api/dashboard/metrics HTTP/1.1" 404 Not Found
INFO:     127.0.0.1:59373 - "GET /api/dashboard/calendar HTTP/1.1" 404 Not Found
INFO:     127.0.0.1:59377 - "GET /api/dashboard/metrics HTTP/1.1" 404 Not Found
INFO:     127.0.0.1:59378 - "GET /api/dashboard/calendar HTTP/1.1" 404 Not Found
INFO:     127.0.0.1:59404 - "GET /api/dashboard/metrics HTTP/1.1" 404 Not Found
INFO:     127.0.0.1:59405 - "GET /api/dashboard/calendar HTTP/1.1" 404 Not Found
INFO:     127.0.0.1:59488 - "GET /api/dashboard/metrics HTTP/1.1" 404 Not Found
INFO:     127.0.0.1:59489 - "GET /api/dashboard/calendar HTTP/1.1" 404 Not Found
INFO:     127.0.0.1:59569 - "GET /api/dashboard/metrics HTTP/1.1" 404 Not Found
INFO:     127.0.0.1:59570 - "GET /api/dashboard/calendar HTTP/1.1" 404 Not Found
INFO:     127.0.0.1:59589 - "GET /api/dashboard/metrics HTTP/1.1" 404 Not Found
INFO:     127.0.0.1:59590 - "GET /api/dashboard/calendar HTTP/1.1" 404 Not Found
INFO:     127.0.0.1:59613 - "GET /api/dashboard/metrics HTTP/1.1" 404 Not Found
INFO:     127.0.0.1:59614 - "GET /api/dashboard/calendar HTTP/1.1" 404 Not Found
INFO:     127.0.0.1:59648 - "GET /api/dashboard/metrics HTTP/1.1" 404 Not Found
INFO:     127.0.0.1:59649 - "GET /api/dashboard/calendar HTTP/1.1" 404 Not Found
INFO:     127.0.0.1:59651 - "GET /api/dashboard/metrics HTTP/1.1" 404 Not Found
INFO:     127.0.0.1:59653 - "GET /api/dashboard/calendar HTTP/1.1" 404 Not Found
INFO:     127.0.0.1:59689 - "OPTIONS /api/v1/auth/me HTTP/1.1" 200 OK
INFO:     127.0.0.1:59689 - "GET /api/v1/auth/me HTTP/1.1" 200 OK
INFO:     127.0.0.1:59727 - "GET /api/dashboard/metrics HTTP/1.1" 404 Not Found
INFO:     127.0.0.1:59728 - "GET /api/dashboard/calendar HTTP/1.1" 404 Not Found
INFO:     127.0.0.1:59733 - "GET /api/dashboard/metrics HTTP/1.1" 404 Not Found
INFO:     127.0.0.1:59734 - "GET /api/dashboard/calendar HTTP/1.1" 404 Not Found
INFO:     127.0.0.1:59737 - "GET /api/dashboard/metrics HTTP/1.1" 404 Not Found
INFO:     127.0.0.1:59738 - "GET /api/dashboard/calendar HTTP/1.1" 404 Not Found
INFO:     127.0.0.1:59763 - "GET /api/dashboard/metrics HTTP/1.1" 404 Not Found
INFO:     127.0.0.1:59764 - "GET /api/dashboard/calendar HTTP/1.1" 404 Not Found
INFO:     127.0.0.1:59803 - "GET /api/dashboard/metrics HTTP/1.1" 404 Not Found
INFO:     127.0.0.1:59804 - "GET /api/dashboard/calendar HTTP/1.1" 404 Not Found
INFO:     127.0.0.1:59836 - "GET /api/dashboard/metrics HTTP/1.1" 404 Not Found
INFO:     127.0.0.1:59838 - "GET /api/dashboard/calendar HTTP/1.1" 404 Not Found
INFO:     127.0.0.1:59854 - "GET /api/dashboard/metrics HTTP/1.1" 404 Not Found
INFO:     127.0.0.1:59855 - "GET /api/dashboard/calendar HTTP/1.1" 404 Not Found
INFO:     127.0.0.1:59859 - "OPTIONS /api/dashboard/metrics HTTP/1.1" 200 OK
INFO:     127.0.0.1:59860 - "OPTIONS /api/dashboard/calendar HTTP/1.1" 200 OK
INFO:     127.0.0.1:59859 - "GET /api/dashboard/metrics HTTP/1.1" 404 Not Found
INFO:     127.0.0.1:59860 - "GET /api/dashboard/calendar HTTP/1.1" 404 Not Found
INFO:     127.0.0.1:59876 - "GET /api/dashboard/metrics HTTP/1.1" 404 Not Found
INFO:     127.0.0.1:59877 - "GET /api/dashboard/calendar HTTP/1.1" 404 Not Found
INFO:     127.0.0.1:59908 - "GET /api/dashboard/metrics HTTP/1.1" 404 Not Found
INFO:     127.0.0.1:59909 - "GET /api/dashboard/calendar HTTP/1.1" 404 Not Found
INFO:     127.0.0.1:59925 - "GET /api/dashboard/metrics HTTP/1.1" 404 Not Found
INFO:     127.0.0.1:59926 - "GET /api/dashboard/calendar HTTP/1.1" 404 Not Found
INFO:     127.0.0.1:59943 - "GET /api/dashboard/metrics HTTP/1.1" 404 Not Found
INFO:     127.0.0.1:59944 - "GET /api/dashboard/calendar HTTP/1.1" 404 Not Found
INFO:     127.0.0.1:59949 - "GET /api/dashboard/metrics HTTP/1.1" 404 Not Found
INFO:     127.0.0.1:59950 - "GET /api/dashboard/calendar HTTP/1.1" 404 Not Found
INFO:     127.0.0.1:59954 - "GET /api/dashboard/metrics HTTP/1.1" 404 Not Found
INFO:     127.0.0.1:59956 - "GET /api/dashboard/calendar HTTP/1.1" 404 Not Found
INFO:     127.0.0.1:59990 - "GET /api/dashboard/metrics HTTP/1.1" 404 Not Found
INFO:     127.0.0.1:59991 - "GET /api/dashboard/calendar HTTP/1.1" 404 Not Found
INFO:     127.0.0.1:59997 - "GET /api/dashboard/metrics HTTP/1.1" 404 Not Found
INFO:     127.0.0.1:59998 - "GET /api/dashboard/calendar HTTP/1.1" 404 Not Found
INFO:     127.0.0.1:60013 - "GET /api/dashboard/metrics HTTP/1.1" 404 Not Found
INFO:     127.0.0.1:60014 - "GET /api/dashboard/calendar HTTP/1.1" 404 Not Found
INFO:     127.0.0.1:60040 - "GET /api/dashboard/metrics HTTP/1.1" 404 Not Found
INFO:     127.0.0.1:60041 - "GET /api/dashboard/calendar HTTP/1.1" 404 Not Found
INFO:     127.0.0.1:60067 - "OPTIONS /api/dashboard/metrics HTTP/1.1" 200 OK
INFO:     127.0.0.1:60068 - "OPTIONS /api/dashboard/calendar HTTP/1.1" 200 OK
INFO:     127.0.0.1:60068 - "GET /api/dashboard/metrics HTTP/1.1" 404 Not Found
INFO:     127.0.0.1:60067 - "GET /api/dashboard/calendar HTTP/1.1" 404 Not Found
INFO:     127.0.0.1:60085 - "GET /api/dashboard/metrics HTTP/1.1" 404 Not Found
INFO:     127.0.0.1:60086 - "GET /api/dashboard/calendar HTTP/1.1" 404 Not Found
INFO:     127.0.0.1:60089 - "GET /api/dashboard/metrics HTTP/1.1" 404 Not Found
INFO:     127.0.0.1:60091 - "GET /api/dashboard/calendar HTTP/1.1" 404 Not Found
INFO:     127.0.0.1:60128 - "GET /api/dashboard/metrics HTTP/1.1" 404 Not Found
INFO:     127.0.0.1:60129 - "GET /api/dashboard/calendar HTTP/1.1" 404 Not Found
INFO:     127.0.0.1:60133 - "GET /api/dashboard/metrics HTTP/1.1" 404 Not Found
INFO:     127.0.0.1:60134 - "GET /api/dashboard/calendar HTTP/1.1" 404 Not Found
INFO:     127.0.0.1:60163 - "GET /api/dashboard/metrics HTTP/1.1" 404 Not Found
INFO:     127.0.0.1:60164 - "GET /api/dashboard/calendar HTTP/1.1" 404 Not Found
INFO:     127.0.0.1:60200 - "GET /api/dashboard/metrics HTTP/1.1" 404 Not Found
INFO:     127.0.0.1:60201 - "GET /api/dashboard/calendar HTTP/1.1" 404 Not Found
INFO:     127.0.0.1:60206 - "GET /api/dashboard/metrics HTTP/1.1" 404 Not Found
INFO:     127.0.0.1:60208 - "GET /api/dashboard/calendar HTTP/1.1" 404 Not Found
INFO:     127.0.0.1:60212 - "GET /api/dashboard/metrics HTTP/1.1" 404 Not Found
INFO:     127.0.0.1:60213 - "GET /api/dashboard/calendar HTTP/1.1" 404 Not Found
INFO:     127.0.0.1:60223 - "GET /api/dashboard/metrics HTTP/1.1" 404 Not Found
INFO:     127.0.0.1:60224 - "GET /api/dashboard/calendar HTTP/1.1" 404 Not Found
INFO:     127.0.0.1:60228 - "GET /api/dashboard/metrics HTTP/1.1" 404 Not Found
INFO:     127.0.0.1:60229 - "GET /api/dashboard/calendar HTTP/1.1" 404 Not Found
INFO:     127.0.0.1:60235 - "GET /api/dashboard/metrics HTTP/1.1" 404 Not Found
INFO:     127.0.0.1:60236 - "GET /api/dashboard/calendar HTTP/1.1" 404 Not Found
INFO:     127.0.0.1:60244 - "GET /api/dashboard/metrics HTTP/1.1" 404 Not Found
INFO:     127.0.0.1:60245 - "GET /api/dashboard/calendar HTTP/1.1" 404 Not Found
INFO:     127.0.0.1:60250 - "OPTIONS /api/dashboard/metrics HTTP/1.1" 200 OK
INFO:     127.0.0.1:60251 - "OPTIONS /api/dashboard/calendar HTTP/1.1" 200 OK
INFO:     127.0.0.1:60251 - "GET /api/dashboard/metrics HTTP/1.1" 404 Not Found
INFO:     127.0.0.1:60250 - "GET /api/dashboard/calendar HTTP/1.1" 404 Not Found
INFO:     127.0.0.1:60259 - "GET /api/dashboard/metrics HTTP/1.1" 404 Not Found
INFO:     127.0.0.1:60260 - "GET /api/dashboard/calendar HTTP/1.1" 404 Not Found
INFO:     127.0.0.1:60264 - "GET /api/dashboard/metrics HTTP/1.1" 404 Not Found
INFO:     127.0.0.1:60265 - "GET /api/dashboard/calendar HTTP/1.1" 404 Not Found
INFO:     127.0.0.1:60285 - "GET /api/dashboard/metrics HTTP/1.1" 404 Not Found
INFO:     127.0.0.1:60286 - "GET /api/dashboard/calendar HTTP/1.1" 404 Not Found
INFO:     127.0.0.1:60313 - "GET /api/dashboard/metrics HTTP/1.1" 404 Not Found
INFO:     127.0.0.1:60315 - "GET /api/dashboard/calendar HTTP/1.1" 404 Not Found
INFO:     127.0.0.1:60334 - "GET /api/dashboard/metrics HTTP/1.1" 404 Not Found
INFO:     127.0.0.1:60335 - "GET /api/dashboard/calendar HTTP/1.1" 404 Not Found
INFO:     127.0.0.1:60339 - "GET /api/dashboard/metrics HTTP/1.1" 404 Not Found
INFO:     127.0.0.1:60341 - "GET /api/dashboard/calendar HTTP/1.1" 404 Not Found
INFO:     127.0.0.1:60361 - "GET /api/dashboard/metrics HTTP/1.1" 404 Not Found
INFO:     127.0.0.1:60362 - "GET /api/dashboard/calendar HTTP/1.1" 404 Not Found
INFO:     127.0.0.1:60367 - "GET /api/dashboard/metrics HTTP/1.1" 404 Not Found
INFO:     127.0.0.1:60368 - "GET /api/dashboard/calendar HTTP/1.1" 404 Not Found
INFO:     127.0.0.1:60428 - "GET /api/dashboard/metrics HTTP/1.1" 404 Not Found
INFO:     127.0.0.1:60429 - "GET /api/dashboard/calendar HTTP/1.1" 404 Not Found
INFO:     127.0.0.1:60467 - "GET /api/dashboard/metrics HTTP/1.1" 404 Not Found
INFO:     127.0.0.1:60468 - "GET /api/dashboard/calendar HTTP/1.1" 404 Not Found
INFO:     127.0.0.1:60512 - "OPTIONS /api/dashboard/metrics HTTP/1.1" 200 OK
INFO:     127.0.0.1:60513 - "OPTIONS /api/dashboard/calendar HTTP/1.1" 200 OK
INFO:     127.0.0.1:60513 - "GET /api/dashboard/metrics HTTP/1.1" 404 Not Found
INFO:     127.0.0.1:60512 - "GET /api/dashboard/calendar HTTP/1.1" 404 Not Found
INFO:     127.0.0.1:60545 - "GET /api/dashboard/metrics HTTP/1.1" 404 Not Found
INFO:     127.0.0.1:60546 - "GET /api/dashboard/calendar HTTP/1.1" 404 Not Found
INFO:     127.0.0.1:60549 - "GET /api/dashboard/metrics HTTP/1.1" 404 Not Found
INFO:     127.0.0.1:60549 - "GET /api/dashboard/calendar HTTP/1.1" 404 Not Found
INFO:     127.0.0.1:60551 - "OPTIONS /api/v1/auth/me HTTP/1.1" 200 OK
INFO:     127.0.0.1:60551 - "GET /api/v1/auth/me HTTP/1.1" 200 OK
INFO:     127.0.0.1:60620 - "GET /api/dashboard/metrics HTTP/1.1" 404 Not Found
INFO:     127.0.0.1:60621 - "GET /api/dashboard/calendar HTTP/1.1" 404 Not Found
INFO:     127.0.0.1:60626 - "GET /api/dashboard/metrics HTTP/1.1" 404 Not Found
INFO:     127.0.0.1:60627 - "GET /api/dashboard/calendar HTTP/1.1" 404 Not Found
INFO:     127.0.0.1:60631 - "GET /api/dashboard/metrics HTTP/1.1" 404 Not Found
INFO:     127.0.0.1:60632 - "GET /api/dashboard/calendar HTTP/1.1" 404 Not Found
INFO:     127.0.0.1:60653 - "GET /api/dashboard/metrics HTTP/1.1" 404 Not Found
INFO:     127.0.0.1:60654 - "GET /api/dashboard/calendar HTTP/1.1" 404 Not Found
INFO:     127.0.0.1:60676 - "GET /api/dashboard/metrics HTTP/1.1" 404 Not Found
INFO:     127.0.0.1:60677 - "GET /api/dashboard/calendar HTTP/1.1" 404 Not Found
INFO:     127.0.0.1:60720 - "GET /api/dashboard/metrics HTTP/1.1" 404 Not Found
INFO:     127.0.0.1:60721 - "GET /api/dashboard/calendar HTTP/1.1" 404 Not Found
INFO:     127.0.0.1:60738 - "GET /api/dashboard/metrics HTTP/1.1" 404 Not Found
INFO:     127.0.0.1:60740 - "GET /api/dashboard/calendar HTTP/1.1" 404 Not Found
INFO:     127.0.0.1:60764 - "GET /api/dashboard/metrics HTTP/1.1" 404 Not Found
INFO:     127.0.0.1:60765 - "GET /api/dashboard/calendar HTTP/1.1" 404 Not Found
INFO:     127.0.0.1:60795 - "GET /api/dashboard/metrics HTTP/1.1" 404 Not Found
INFO:     127.0.0.1:60796 - "GET /api/dashboard/calendar HTTP/1.1" 404 Not Found
INFO:     127.0.0.1:60825 - "GET /api/dashboard/metrics HTTP/1.1" 404 Not Found
INFO:     127.0.0.1:60826 - "GET /api/dashboard/calendar HTTP/1.1" 404 Not Found
INFO:     127.0.0.1:60852 - "GET /api/dashboard/metrics HTTP/1.1" 404 Not Found
INFO:     127.0.0.1:60853 - "GET /api/dashboard/calendar HTTP/1.1" 404 Not Found
INFO:     127.0.0.1:60884 - "GET /api/dashboard/metrics HTTP/1.1" 404 Not Found
INFO:     127.0.0.1:60885 - "GET /api/dashboard/calendar HTTP/1.1" 404 Not Found
INFO:     127.0.0.1:60912 - "GET /api/dashboard/metrics HTTP/1.1" 404 Not Found
INFO:     127.0.0.1:60914 - "GET /api/dashboard/calendar HTTP/1.1" 404 Not Found
INFO:     127.0.0.1:60945 - "GET /api/dashboard/metrics HTTP/1.1" 404 Not Found
INFO:     127.0.0.1:60946 - "GET /api/dashboard/calendar HTTP/1.1" 404 Not Found
INFO:     127.0.0.1:60975 - "GET /api/dashboard/metrics HTTP/1.1" 404 Not Found
INFO:     127.0.0.1:60976 - "GET /api/dashboard/calendar HTTP/1.1" 404 Not Found
INFO:     127.0.0.1:61008 - "GET /api/dashboard/metrics HTTP/1.1" 404 Not Found
INFO:     127.0.0.1:61009 - "GET /api/dashboard/calendar HTTP/1.1" 404 Not Found
INFO:     127.0.0.1:61035 - "OPTIONS /api/dashboard/metrics HTTP/1.1" 200 OK
INFO:     127.0.0.1:61036 - "OPTIONS /api/dashboard/calendar HTTP/1.1" 200 OK
INFO:     127.0.0.1:61035 - "GET /api/dashboard/metrics HTTP/1.1" 404 Not Found
INFO:     127.0.0.1:61036 - "GET /api/dashboard/calendar HTTP/1.1" 404 Not Found
INFO:     127.0.0.1:61051 - "GET /api/v1/auth/me HTTP/1.1" 200 OK
INFO:     127.0.0.1:61058 - "GET /api/dashboard/metrics HTTP/1.1" 404 Not Found
INFO:     127.0.0.1:61059 - "GET /api/dashboard/calendar HTTP/1.1" 404 Not Found
INFO:     127.0.0.1:61064 - "GET /api/dashboard/metrics HTTP/1.1" 404 Not Found
INFO:     127.0.0.1:61066 - "GET /api/dashboard/calendar HTTP/1.1" 404 Not Found
INFO:     127.0.0.1:61070 - "GET /api/dashboard/metrics HTTP/1.1" 404 Not Found
INFO:     127.0.0.1:61071 - "GET /api/dashboard/calendar HTTP/1.1" 404 Not Found
INFO:     127.0.0.1:61074 - "OPTIONS /api/dashboard/metrics HTTP/1.1" 200 OK
INFO:     127.0.0.1:61075 - "OPTIONS /api/dashboard/calendar HTTP/1.1" 200 OK
INFO:     127.0.0.1:61075 - "GET /api/dashboard/metrics HTTP/1.1" 404 Not Found
INFO:     127.0.0.1:61074 - "GET /api/dashboard/calendar HTTP/1.1" 404 Not Found
INFO:     127.0.0.1:61078 - "GET /api/dashboard/metrics HTTP/1.1" 404 Not Found
INFO:     127.0.0.1:61079 - "GET /api/dashboard/calendar HTTP/1.1" 404 Not Found
INFO:     127.0.0.1:61085 - "GET /api/dashboard/metrics HTTP/1.1" 404 Not Found
INFO:     127.0.0.1:61087 - "GET /api/dashboard/calendar HTTP/1.1" 404 Not Found
INFO:     127.0.0.1:61102 - "GET /api/dashboard/metrics HTTP/1.1" 404 Not Found
INFO:     127.0.0.1:61104 - "GET /api/dashboard/calendar HTTP/1.1" 404 Not Found
INFO:     127.0.0.1:61123 - "GET /api/dashboard/metrics HTTP/1.1" 404 Not Found
INFO:     127.0.0.1:61125 - "GET /api/dashboard/calendar HTTP/1.1" 404 Not Found
INFO:     127.0.0.1:61157 - "GET /api/dashboard/metrics HTTP/1.1" 404 Not Found
INFO:     127.0.0.1:61158 - "GET /api/dashboard/calendar HTTP/1.1" 404 Not Found
INFO:     127.0.0.1:61183 - "GET /api/dashboard/metrics HTTP/1.1" 404 Not Found
INFO:     127.0.0.1:61184 - "GET /api/dashboard/calendar HTTP/1.1" 404 Not Found
INFO:     127.0.0.1:61251 - "GET /api/dashboard/metrics HTTP/1.1" 404 Not Found
INFO:     127.0.0.1:61252 - "GET /api/dashboard/calendar HTTP/1.1" 404 Not Found
INFO:     127.0.0.1:61260 - "GET /api/dashboard/metrics HTTP/1.1" 404 Not Found
INFO:     127.0.0.1:61261 - "GET /api/dashboard/calendar HTTP/1.1" 404 Not Found
INFO:     127.0.0.1:61266 - "GET /api/dashboard/metrics HTTP/1.1" 404 Not Found
INFO:     127.0.0.1:61267 - "GET /api/dashboard/calendar HTTP/1.1" 404 Not Found
INFO:     127.0.0.1:61271 - "GET /api/dashboard/metrics HTTP/1.1" 404 Not Found
INFO:     127.0.0.1:61272 - "GET /api/dashboard/calendar HTTP/1.1" 404 Not Found
INFO:     127.0.0.1:61277 - "GET /api/dashboard/metrics HTTP/1.1" 404 Not Found
INFO:     127.0.0.1:61278 - "GET /api/dashboard/calendar HTTP/1.1" 404 Not Found
INFO:     127.0.0.1:61283 - "GET /api/dashboard/metrics HTTP/1.1" 404 Not Found
INFO:     127.0.0.1:61284 - "GET /api/dashboard/calendar HTTP/1.1" 404 Not Found
INFO:     127.0.0.1:61287 - "GET /api/dashboard/metrics HTTP/1.1" 404 Not Found
INFO:     127.0.0.1:61289 - "GET /api/dashboard/calendar HTTP/1.1" 404 Not Found
INFO:     127.0.0.1:61292 - "GET /api/dashboard/metrics HTTP/1.1" 404 Not Found
INFO:     127.0.0.1:61293 - "GET /api/dashboard/calendar HTTP/1.1" 404 Not Found
INFO:     127.0.0.1:61296 - "GET /api/dashboard/metrics HTTP/1.1" 404 Not Found
INFO:     127.0.0.1:61297 - "GET /api/dashboard/calendar HTTP/1.1" 404 Not Found
INFO:     127.0.0.1:61301 - "GET /api/dashboard/metrics HTTP/1.1" 404 Not Found
INFO:     127.0.0.1:61302 - "GET /api/dashboard/calendar HTTP/1.1" 404 Not Found
INFO:     127.0.0.1:61309 - "GET /api/dashboard/metrics HTTP/1.1" 404 Not Found
INFO:     127.0.0.1:61310 - "GET /api/dashboard/calendar HTTP/1.1" 404 Not Found
INFO:     127.0.0.1:61314 - "GET /api/dashboard/metrics HTTP/1.1" 404 Not Found
INFO:     127.0.0.1:61315 - "GET /api/dashboard/calendar HTTP/1.1" 404 Not Found
INFO:     127.0.0.1:61322 - "GET /api/dashboard/metrics HTTP/1.1" 404 Not Found
INFO:     127.0.0.1:61323 - "GET /api/dashboard/calendar HTTP/1.1" 404 Not Found
INFO:     127.0.0.1:61328 - "OPTIONS /api/dashboard/metrics HTTP/1.1" 200 OK
INFO:     127.0.0.1:61330 - "OPTIONS /api/dashboard/calendar HTTP/1.1" 200 OK
INFO:     127.0.0.1:61330 - "GET /api/dashboard/metrics HTTP/1.1" 404 Not Found
INFO:     127.0.0.1:61328 - "GET /api/dashboard/calendar HTTP/1.1" 404 Not Found
INFO:     127.0.0.1:61345 - "GET /api/dashboard/metrics HTTP/1.1" 404 Not Found
INFO:     127.0.0.1:61346 - "GET /api/dashboard/calendar HTTP/1.1" 404 Not Found
INFO:     127.0.0.1:61351 - "GET /api/dashboard/metrics HTTP/1.1" 404 Not Found
INFO:     127.0.0.1:61352 - "GET /api/dashboard/calendar HTTP/1.1" 404 Not Found
INFO:     127.0.0.1:61356 - "GET /api/dashboard/metrics HTTP/1.1" 404 Not Found
INFO:     127.0.0.1:61357 - "GET /api/dashboard/calendar HTTP/1.1" 404 Not Found
INFO:     127.0.0.1:61368 - "GET /api/dashboard/metrics HTTP/1.1" 404 Not Found
INFO:     127.0.0.1:61369 - "GET /api/dashboard/calendar HTTP/1.1" 404 Not Found
INFO:     127.0.0.1:61395 - "GET /api/dashboard/metrics HTTP/1.1" 404 Not Found
INFO:     127.0.0.1:61396 - "GET /api/dashboard/calendar HTTP/1.1" 404 Not Found
INFO:     127.0.0.1:61417 - "GET /api/dashboard/metrics HTTP/1.1" 404 Not Found
INFO:     127.0.0.1:61419 - "GET /api/dashboard/calendar HTTP/1.1" 404 Not Found
INFO:     127.0.0.1:61489 - "GET /api/dashboard/metrics HTTP/1.1" 404 Not Found
INFO:     127.0.0.1:61490 - "GET /api/dashboard/calendar HTTP/1.1" 404 Not Found
INFO:     127.0.0.1:61530 - "POST /api/v1/auth/token HTTP/1.1" 200 OK
INFO:     127.0.0.1:61530 - "OPTIONS /api/v1/auth/me HTTP/1.1" 200 OK
INFO:     127.0.0.1:61530 - "GET /api/v1/auth/me HTTP/1.1" 200 OK
INFO:     127.0.0.1:61544 - "OPTIONS /api/dashboard/metrics HTTP/1.1" 200 OK
INFO:     127.0.0.1:61545 - "OPTIONS /api/dashboard/calendar HTTP/1.1" 200 OK
INFO:     127.0.0.1:61545 - "GET /api/dashboard/metrics HTTP/1.1" 404 Not Found
INFO:     127.0.0.1:61544 - "GET /api/dashboard/calendar HTTP/1.1" 404 Not Found
INFO:     127.0.0.1:61571 - "GET /api/dashboard/metrics HTTP/1.1" 404 Not Found
INFO:     127.0.0.1:61572 - "GET /api/dashboard/calendar HTTP/1.1" 404 Not Found
INFO:     127.0.0.1:61579 - "GET /api/dashboard/metrics HTTP/1.1" 404 Not Found
INFO:     127.0.0.1:61580 - "GET /api/dashboard/calendar HTTP/1.1" 404 Not Found
INFO:     127.0.0.1:61601 - "GET /api/dashboard/metrics HTTP/1.1" 404 Not Found
INFO:     127.0.0.1:61602 - "GET /api/dashboard/calendar HTTP/1.1" 404 Not Found
INFO:     127.0.0.1:61640 - "GET /api/dashboard/metrics HTTP/1.1" 404 Not Found
INFO:     127.0.0.1:61641 - "GET /api/dashboard/calendar HTTP/1.1" 404 Not Found
INFO:     127.0.0.1:61647 - "GET /api/dashboard/metrics HTTP/1.1" 404 Not Found
INFO:     127.0.0.1:61649 - "GET /api/dashboard/calendar HTTP/1.1" 404 Not Found
INFO:     127.0.0.1:61675 - "GET /api/dashboard/metrics HTTP/1.1" 404 Not Found
INFO:     127.0.0.1:61676 - "GET /api/dashboard/calendar HTTP/1.1" 404 Not Found
INFO:     127.0.0.1:61683 - "GET /api/dashboard/metrics HTTP/1.1" 404 Not Found
INFO:     127.0.0.1:61684 - "GET /api/dashboard/calendar HTTP/1.1" 404 Not Found
INFO:     127.0.0.1:61687 - "GET /api/dashboard/metrics HTTP/1.1" 404 Not Found
INFO:     127.0.0.1:61688 - "GET /api/dashboard/calendar HTTP/1.1" 404 Not Found
INFO:     127.0.0.1:61723 - "GET /api/dashboard/metrics HTTP/1.1" 404 Not Found
INFO:     127.0.0.1:61724 - "GET /api/dashboard/calendar HTTP/1.1" 404 Not Found
INFO:     127.0.0.1:61741 - "GET /api/dashboard/metrics HTTP/1.1" 404 Not Found
INFO:     127.0.0.1:61742 - "GET /api/dashboard/calendar HTTP/1.1" 404 Not Found
INFO:     127.0.0.1:61762 - "GET /api/dashboard/metrics HTTP/1.1" 404 Not Found
INFO:     127.0.0.1:61764 - "GET /api/dashboard/calendar HTTP/1.1" 404 Not Found
INFO:     127.0.0.1:61768 - "GET /api/dashboard/metrics HTTP/1.1" 404 Not Found
INFO:     127.0.0.1:61769 - "GET /api/dashboard/calendar HTTP/1.1" 404 Not Found
INFO:     127.0.0.1:61781 - "GET /api/dashboard/metrics HTTP/1.1" 404 Not Found
INFO:     127.0.0.1:61782 - "GET /api/dashboard/calendar HTTP/1.1" 404 Not Found
INFO:     127.0.0.1:61791 - "GET /api/dashboard/metrics HTTP/1.1" 404 Not Found
INFO:     127.0.0.1:61792 - "GET /api/dashboard/calendar HTTP/1.1" 404 Not Found
INFO:     127.0.0.1:61814 - "GET /api/dashboard/metrics HTTP/1.1" 404 Not Found
INFO:     127.0.0.1:61815 - "GET /api/dashboard/calendar HTTP/1.1" 404 Not Found
INFO:     127.0.0.1:61845 - "OPTIONS /api/dashboard/metrics HTTP/1.1" 200 OK
INFO:     127.0.0.1:61846 - "OPTIONS /api/dashboard/calendar HTTP/1.1" 200 OK
INFO:     127.0.0.1:61845 - "GET /api/dashboard/metrics HTTP/1.1" 404 Not Found
INFO:     127.0.0.1:61846 - "GET /api/dashboard/calendar HTTP/1.1" 404 Not Found
INFO:     127.0.0.1:61855 - "GET /api/dashboard/metrics HTTP/1.1" 404 Not Found
INFO:     127.0.0.1:61856 - "GET /api/dashboard/calendar HTTP/1.1" 404 Not Found
INFO:     127.0.0.1:61863 - "GET /api/dashboard/metrics HTTP/1.1" 404 Not Found
INFO:     127.0.0.1:61864 - "GET /api/dashboard/calendar HTTP/1.1" 404 Not Found
INFO:     127.0.0.1:61888 - "GET /api/dashboard/metrics HTTP/1.1" 404 Not Found
INFO:     127.0.0.1:61890 - "GET /api/dashboard/calendar HTTP/1.1" 404 Not Found
INFO:     127.0.0.1:61928 - "GET /api/dashboard/metrics HTTP/1.1" 404 Not Found
INFO:     127.0.0.1:61929 - "GET /api/dashboard/calendar HTTP/1.1" 404 Not Found
INFO:     127.0.0.1:61952 - "GET /api/dashboard/metrics HTTP/1.1" 404 Not Found
INFO:     127.0.0.1:61953 - "GET /api/dashboard/calendar HTTP/1.1" 404 Not Found
INFO:     127.0.0.1:61965 - "GET /api/dashboard/metrics HTTP/1.1" 404 Not Found
INFO:     127.0.0.1:61966 - "GET /api/dashboard/calendar HTTP/1.1" 404 Not Found
INFO:     127.0.0.1:62009 - "GET /api/dashboard/metrics HTTP/1.1" 404 Not Found
INFO:     127.0.0.1:62010 - "GET /api/dashboard/calendar HTTP/1.1" 404 Not Found
INFO:     127.0.0.1:62017 - "GET /api/dashboard/metrics HTTP/1.1" 404 Not Found
INFO:     127.0.0.1:62018 - "GET /api/dashboard/calendar HTTP/1.1" 404 Not Found
INFO:     127.0.0.1:62051 - "GET /api/dashboard/metrics HTTP/1.1" 404 Not Found
INFO:     127.0.0.1:62052 - "GET /api/dashboard/calendar HTTP/1.1" 404 Not Found
INFO:     127.0.0.1:62077 - "GET /api/dashboard/metrics HTTP/1.1" 404 Not Found
INFO:     127.0.0.1:62078 - "GET /api/dashboard/calendar HTTP/1.1" 404 Not Found
INFO:     127.0.0.1:62082 - "OPTIONS /api/dashboard/metrics HTTP/1.1" 200 OK
INFO:     127.0.0.1:62083 - "OPTIONS /api/dashboard/calendar HTTP/1.1" 200 OK
INFO:     127.0.0.1:62082 - "GET /api/dashboard/metrics HTTP/1.1" 404 Not Found
INFO:     127.0.0.1:62083 - "GET /api/dashboard/calendar HTTP/1.1" 404 Not Found
INFO:     127.0.0.1:62097 - "GET /api/dashboard/metrics HTTP/1.1" 404 Not Found
INFO:     127.0.0.1:62098 - "GET /api/dashboard/calendar HTTP/1.1" 404 Not Found
INFO:     127.0.0.1:62109 - "GET /api/dashboard/metrics HTTP/1.1" 404 Not Found
INFO:     127.0.0.1:62110 - "GET /api/dashboard/calendar HTTP/1.1" 404 Not Found
INFO:     127.0.0.1:62121 - "GET /api/dashboard/metrics HTTP/1.1" 404 Not Found
INFO:     127.0.0.1:62122 - "GET /api/dashboard/calendar HTTP/1.1" 404 Not Found
INFO:     127.0.0.1:62129 - "GET /api/dashboard/metrics HTTP/1.1" 404 Not Found
INFO:     127.0.0.1:62130 - "GET /api/dashboard/calendar HTTP/1.1" 404 Not Found
INFO:     127.0.0.1:62151 - "GET /api/dashboard/metrics HTTP/1.1" 404 Not Found
INFO:     127.0.0.1:62152 - "GET /api/dashboard/calendar HTTP/1.1" 404 Not Found
INFO:     127.0.0.1:62158 - "GET /api/dashboard/metrics HTTP/1.1" 404 Not Found
INFO:     127.0.0.1:62159 - "GET /api/dashboard/calendar HTTP/1.1" 404 Not Found
INFO:     127.0.0.1:62172 - "GET /api/dashboard/metrics HTTP/1.1" 404 Not Found
INFO:     127.0.0.1:62173 - "GET /api/dashboard/calendar HTTP/1.1" 404 Not Found
INFO:     127.0.0.1:62180 - "GET /api/dashboard/metrics HTTP/1.1" 404 Not Found
INFO:     127.0.0.1:62182 - "GET /api/dashboard/calendar HTTP/1.1" 404 Not Found
INFO:     127.0.0.1:62210 - "GET /api/dashboard/metrics HTTP/1.1" 404 Not Found
INFO:     127.0.0.1:62211 - "GET /api/dashboard/calendar HTTP/1.1" 404 Not Found
INFO:     127.0.0.1:62215 - "GET /api/dashboard/metrics HTTP/1.1" 404 Not Found
INFO:     127.0.0.1:62216 - "GET /api/dashboard/calendar HTTP/1.1" 404 Not Found
INFO:     127.0.0.1:62243 - "OPTIONS /api/dashboard/metrics HTTP/1.1" 200 OK
INFO:     127.0.0.1:62244 - "OPTIONS /api/dashboard/calendar HTTP/1.1" 200 OK
INFO:     127.0.0.1:62243 - "GET /api/dashboard/metrics HTTP/1.1" 404 Not Found
INFO:     127.0.0.1:62244 - "GET /api/dashboard/calendar HTTP/1.1" 404 Not Found
INFO:     127.0.0.1:62253 - "GET /api/dashboard/metrics HTTP/1.1" 404 Not Found
INFO:     127.0.0.1:62254 - "GET /api/dashboard/calendar HTTP/1.1" 404 Not Found
INFO:     127.0.0.1:62264 - "GET /api/dashboard/metrics HTTP/1.1" 404 Not Found
INFO:     127.0.0.1:62265 - "GET /api/dashboard/calendar HTTP/1.1" 404 Not Found
INFO:     127.0.0.1:62269 - "GET /api/dashboard/metrics HTTP/1.1" 404 Not Found
INFO:     127.0.0.1:62270 - "GET /api/dashboard/calendar HTTP/1.1" 404 Not Found
INFO:     127.0.0.1:62276 - "GET /api/dashboard/metrics HTTP/1.1" 404 Not Found
INFO:     127.0.0.1:62277 - "GET /api/dashboard/calendar HTTP/1.1" 404 Not Found
INFO:     127.0.0.1:62286 - "GET /api/dashboard/metrics HTTP/1.1" 404 Not Found
INFO:     127.0.0.1:62287 - "GET /api/dashboard/calendar HTTP/1.1" 404 Not Found
INFO:     127.0.0.1:62294 - "GET /api/dashboard/metrics HTTP/1.1" 404 Not Found
INFO:     127.0.0.1:62295 - "GET /api/dashboard/calendar HTTP/1.1" 404 Not Found
INFO:     127.0.0.1:62298 - "GET /api/dashboard/metrics HTTP/1.1" 404 Not Found
INFO:     127.0.0.1:62299 - "GET /api/dashboard/calendar HTTP/1.1" 404 Not Found
INFO:     127.0.0.1:62309 - "GET /api/dashboard/metrics HTTP/1.1" 404 Not Found
INFO:     127.0.0.1:62310 - "GET /api/dashboard/calendar HTTP/1.1" 404 Not Found
INFO:     127.0.0.1:62326 - "GET /api/dashboard/metrics HTTP/1.1" 404 Not Found
INFO:     127.0.0.1:62327 - "GET /api/dashboard/calendar HTTP/1.1" 404 Not Found
INFO:     127.0.0.1:62331 - "GET /api/dashboard/metrics HTTP/1.1" 404 Not Found
INFO:     127.0.0.1:62332 - "GET /api/dashboard/calendar HTTP/1.1" 404 Not Found
INFO:     127.0.0.1:62342 - "OPTIONS /api/dashboard/metrics HTTP/1.1" 200 OK
INFO:     127.0.0.1:62343 - "OPTIONS /api/dashboard/calendar HTTP/1.1" 200 OK
INFO:     127.0.0.1:62342 - "GET /api/dashboard/calendar HTTP/1.1" 404 Not Found
INFO:     127.0.0.1:62343 - "GET /api/dashboard/metrics HTTP/1.1" 404 Not Found
INFO:     127.0.0.1:62359 - "GET /api/dashboard/metrics HTTP/1.1" 404 Not Found
INFO:     127.0.0.1:62360 - "GET /api/dashboard/calendar HTTP/1.1" 404 Not Found
INFO:     127.0.0.1:62366 - "GET /api/dashboard/metrics HTTP/1.1" 404 Not Found
INFO:     127.0.0.1:62367 - "GET /api/dashboard/calendar HTTP/1.1" 404 Not Found
INFO:     127.0.0.1:62370 - "GET /api/dashboard/metrics HTTP/1.1" 404 Not Found
INFO:     127.0.0.1:62371 - "GET /api/dashboard/calendar HTTP/1.1" 404 Not Found
INFO:     127.0.0.1:62379 - "GET /api/dashboard/metrics HTTP/1.1" 404 Not Found
INFO:     127.0.0.1:62380 - "GET /api/dashboard/calendar HTTP/1.1" 404 Not Found
INFO:     127.0.0.1:62385 - "GET /api/dashboard/metrics HTTP/1.1" 404 Not Found
INFO:     127.0.0.1:62386 - "GET /api/dashboard/calendar HTTP/1.1" 404 Not Found
INFO:     127.0.0.1:62397 - "GET /api/dashboard/metrics HTTP/1.1" 404 Not Found
INFO:     127.0.0.1:62398 - "GET /api/dashboard/calendar HTTP/1.1" 404 Not Found
INFO:     127.0.0.1:62409 - "GET /api/dashboard/metrics HTTP/1.1" 404 Not Found
INFO:     127.0.0.1:62410 - "GET /api/dashboard/calendar HTTP/1.1" 404 Not Found
INFO:     127.0.0.1:62416 - "GET /api/dashboard/metrics HTTP/1.1" 404 Not Found
INFO:     127.0.0.1:62417 - "GET /api/dashboard/calendar HTTP/1.1" 404 Not Found
INFO:     127.0.0.1:62425 - "GET /api/dashboard/metrics HTTP/1.1" 404 Not Found
INFO:     127.0.0.1:62426 - "GET /api/dashboard/calendar HTTP/1.1" 404 Not Found
INFO:     127.0.0.1:62433 - "GET /api/dashboard/metrics HTTP/1.1" 404 Not Found
INFO:     127.0.0.1:62435 - "GET /api/dashboard/calendar HTTP/1.1" 404 Not Found
INFO:     127.0.0.1:62439 - "OPTIONS /api/dashboard/metrics HTTP/1.1" 200 OK
INFO:     127.0.0.1:62440 - "OPTIONS /api/dashboard/calendar HTTP/1.1" 200 OK
INFO:     127.0.0.1:62439 - "GET /api/dashboard/metrics HTTP/1.1" 404 Not Found
INFO:     127.0.0.1:62440 - "GET /api/dashboard/calendar HTTP/1.1" 404 Not Found
INFO:     127.0.0.1:62450 - "GET /api/dashboard/metrics HTTP/1.1" 404 Not Found
INFO:     127.0.0.1:62451 - "GET /api/dashboard/calendar HTTP/1.1" 404 Not Found
INFO:     127.0.0.1:62454 - "GET /api/dashboard/metrics HTTP/1.1" 404 Not Found
INFO:     127.0.0.1:62455 - "GET /api/dashboard/calendar HTTP/1.1" 404 Not Found
INFO:     127.0.0.1:62461 - "GET /api/dashboard/metrics HTTP/1.1" 404 Not Found
INFO:     127.0.0.1:62462 - "GET /api/dashboard/calendar HTTP/1.1" 404 Not Found
INFO:     127.0.0.1:62468 - "GET /api/dashboard/metrics HTTP/1.1" 404 Not Found
INFO:     127.0.0.1:62469 - "GET /api/dashboard/calendar HTTP/1.1" 404 Not Found
INFO:     127.0.0.1:62472 - "GET /api/dashboard/metrics HTTP/1.1" 404 Not Found
INFO:     127.0.0.1:62473 - "GET /api/dashboard/calendar HTTP/1.1" 404 Not Found
INFO:     127.0.0.1:62478 - "GET /api/dashboard/metrics HTTP/1.1" 404 Not Found
INFO:     127.0.0.1:62479 - "GET /api/dashboard/calendar HTTP/1.1" 404 Not Found
INFO:     127.0.0.1:62484 - "GET /api/dashboard/metrics HTTP/1.1" 404 Not Found
INFO:     127.0.0.1:62485 - "GET /api/dashboard/calendar HTTP/1.1" 404 Not Found
INFO:     127.0.0.1:62492 - "GET /api/dashboard/metrics HTTP/1.1" 404 Not Found
INFO:     127.0.0.1:62493 - "GET /api/dashboard/calendar HTTP/1.1" 404 Not Found
INFO:     127.0.0.1:62502 - "GET /api/dashboard/metrics HTTP/1.1" 404 Not Found
INFO:     127.0.0.1:62503 - "GET /api/dashboard/calendar HTTP/1.1" 404 Not Found
INFO:     127.0.0.1:62507 - "GET /api/dashboard/metrics HTTP/1.1" 404 Not Found
INFO:     127.0.0.1:62508 - "GET /api/dashboard/calendar HTTP/1.1" 404 Not Found
INFO:     127.0.0.1:62512 - "OPTIONS /api/dashboard/metrics HTTP/1.1" 200 OK
INFO:     127.0.0.1:62513 - "OPTIONS /api/dashboard/calendar HTTP/1.1" 200 OK
INFO:     127.0.0.1:62513 - "GET /api/dashboard/metrics HTTP/1.1" 404 Not Found
INFO:     127.0.0.1:62512 - "GET /api/dashboard/calendar HTTP/1.1" 404 Not Found
INFO:     127.0.0.1:62518 - "GET /api/dashboard/metrics HTTP/1.1" 404 Not Found
INFO:     127.0.0.1:62519 - "GET /api/dashboard/calendar HTTP/1.1" 404 Not Found
INFO:     127.0.0.1:62526 - "GET /api/dashboard/metrics HTTP/1.1" 404 Not Found
INFO:     127.0.0.1:62527 - "GET /api/dashboard/calendar HTTP/1.1" 404 Not Found
INFO:     127.0.0.1:62533 - "GET /api/dashboard/metrics HTTP/1.1" 404 Not Found
INFO:     127.0.0.1:62534 - "GET /api/dashboard/calendar HTTP/1.1" 404 Not Found
INFO:     127.0.0.1:62538 - "GET /api/dashboard/metrics HTTP/1.1" 404 Not Found
INFO:     127.0.0.1:62539 - "GET /api/dashboard/calendar HTTP/1.1" 404 Not Found
INFO:     127.0.0.1:62558 - "GET /api/dashboard/metrics HTTP/1.1" 404 Not Found
INFO:     127.0.0.1:62559 - "GET /api/dashboard/calendar HTTP/1.1" 404 Not Found
INFO:     127.0.0.1:62595 - "GET /api/dashboard/metrics HTTP/1.1" 404 Not Found
INFO:     127.0.0.1:62596 - "GET /api/dashboard/calendar HTTP/1.1" 404 Not Found
INFO:     127.0.0.1:62650 - "GET /api/dashboard/metrics HTTP/1.1" 404 Not Found
INFO:     127.0.0.1:62651 - "GET /api/dashboard/calendar HTTP/1.1" 404 Not Found
INFO:     127.0.0.1:62709 - "GET /api/dashboard/metrics HTTP/1.1" 404 Not Found
INFO:     127.0.0.1:62711 - "GET /api/dashboard/calendar HTTP/1.1" 404 Not Found
INFO:     127.0.0.1:62739 - "GET /api/dashboard/metrics HTTP/1.1" 404 Not Found
INFO:     127.0.0.1:62739 - "GET /api/dashboard/calendar HTTP/1.1" 404 Not Found
INFO:     127.0.0.1:62803 - "GET /api/dashboard/metrics HTTP/1.1" 404 Not Found
INFO:     127.0.0.1:62804 - "GET /api/dashboard/calendar HTTP/1.1" 404 Not Found
INFO:     127.0.0.1:62810 - "OPTIONS /api/dashboard/metrics HTTP/1.1" 200 OK
INFO:     127.0.0.1:62811 - "OPTIONS /api/dashboard/calendar HTTP/1.1" 200 OK
INFO:     127.0.0.1:62811 - "GET /api/dashboard/metrics HTTP/1.1" 404 Not Found
INFO:     127.0.0.1:62810 - "GET /api/dashboard/calendar HTTP/1.1" 404 Not Found
INFO:     127.0.0.1:62820 - "GET /api/dashboard/metrics HTTP/1.1" 404 Not Found
INFO:     127.0.0.1:62821 - "GET /api/dashboard/calendar HTTP/1.1" 404 Not Found
INFO:     127.0.0.1:62830 - "GET /api/dashboard/metrics HTTP/1.1" 404 Not Found
INFO:     127.0.0.1:62831 - "GET /api/dashboard/calendar HTTP/1.1" 404 Not Found
INFO:     127.0.0.1:62848 - "GET /api/dashboard/metrics HTTP/1.1" 404 Not Found
INFO:     127.0.0.1:62850 - "GET /api/dashboard/calendar HTTP/1.1" 404 Not Found
INFO:     127.0.0.1:62860 - "GET /api/dashboard/metrics HTTP/1.1" 404 Not Found
INFO:     127.0.0.1:62861 - "GET /api/dashboard/calendar HTTP/1.1" 404 Not Found
INFO:     127.0.0.1:62867 - "GET /api/dashboard/metrics HTTP/1.1" 404 Not Found
INFO:     127.0.0.1:62868 - "GET /api/dashboard/calendar HTTP/1.1" 404 Not Found
INFO:     127.0.0.1:62877 - "GET /api/dashboard/metrics HTTP/1.1" 404 Not Found
INFO:     127.0.0.1:62878 - "GET /api/dashboard/calendar HTTP/1.1" 404 Not Found
INFO:     127.0.0.1:62891 - "GET /api/dashboard/metrics HTTP/1.1" 404 Not Found
INFO:     127.0.0.1:62892 - "GET /api/dashboard/calendar HTTP/1.1" 404 Not Found
INFO:     127.0.0.1:62895 - "GET /api/dashboard/metrics HTTP/1.1" 404 Not Found
INFO:     127.0.0.1:62896 - "GET /api/dashboard/calendar HTTP/1.1" 404 Not Found
INFO:     127.0.0.1:62907 - "GET /api/dashboard/metrics HTTP/1.1" 404 Not Found
INFO:     127.0.0.1:62909 - "GET /api/dashboard/calendar HTTP/1.1" 404 Not Found
INFO:     127.0.0.1:62934 - "OPTIONS /api/dashboard/metrics HTTP/1.1" 200 OK
INFO:     127.0.0.1:62935 - "GET /api/dashboard/calendar HTTP/1.1" 404 Not Found
INFO:     127.0.0.1:62934 - "GET /api/dashboard/metrics HTTP/1.1" 404 Not Found
INFO:     127.0.0.1:62994 - "GET /api/dashboard/metrics HTTP/1.1" 404 Not Found
INFO:     127.0.0.1:62995 - "OPTIONS /api/dashboard/calendar HTTP/1.1" 200 OK
INFO:     127.0.0.1:62995 - "GET /api/dashboard/calendar HTTP/1.1" 404 Not Found
INFO:     127.0.0.1:63057 - "GET /api/dashboard/metrics HTTP/1.1" 404 Not Found
INFO:     127.0.0.1:63058 - "GET /api/dashboard/calendar HTTP/1.1" 404 Not Found
>>>>>>> 0014d35a
<|MERGE_RESOLUTION|>--- conflicted
+++ resolved
@@ -1,40 +1,3 @@
-<<<<<<< HEAD
-OpenAI library not installed. Install with: pip install openai
-Google Generative AI library not installed. Install with: pip install google-generativeai
-ElevenLabs library not installed. Install with: pip install elevenlabs
-INFO:     Will watch for changes in these directories: ['/Users/ianrakow/Desktop/fafdsds/BDPMS MO copy/backend']
-INFO:     Uvicorn running on http://0.0.0.0:8000 (Press CTRL+C to quit)
-INFO:     Started reloader process [77877] using WatchFiles
-OpenAI library not installed. Install with: pip install openai
-Google Generative AI library not installed. Install with: pip install google-generativeai
-ElevenLabs library not installed. Install with: pip install elevenlabs
-INFO:     Started server process [77880]
-INFO:     Waiting for application startup.
-INFO:app.main:Starting up...
-INFO:app.main:Database initialized
-INFO:     Application startup complete.
-INFO:     127.0.0.1:57545 - "OPTIONS /api/v1/properties HTTP/1.1" 400 Bad Request
-INFO:     127.0.0.1:57545 - "OPTIONS /api/v1/properties HTTP/1.1" 400 Bad Request
-INFO:     127.0.0.1:57560 - "OPTIONS /api/tenants HTTP/1.1" 400 Bad Request
-INFO:     127.0.0.1:57561 - "OPTIONS /api/properties HTTP/1.1" 400 Bad Request
-INFO:     127.0.0.1:57561 - "OPTIONS /api/leases HTTP/1.1" 400 Bad Request
-INFO:     127.0.0.1:59809 - "OPTIONS /api/v1/properties HTTP/1.1" 400 Bad Request
-INFO:     127.0.0.1:59809 - "OPTIONS /api/v1/properties HTTP/1.1" 400 Bad Request
-INFO:     127.0.0.1:59820 - "OPTIONS /api/tenants HTTP/1.1" 400 Bad Request
-INFO:     127.0.0.1:59821 - "OPTIONS /api/properties HTTP/1.1" 400 Bad Request
-INFO:     127.0.0.1:60362 - "OPTIONS /api/v1/properties HTTP/1.1" 400 Bad Request
-INFO:     127.0.0.1:60571 - "OPTIONS /api/v1/properties HTTP/1.1" 400 Bad Request
-INFO:     127.0.0.1:60571 - "OPTIONS /api/leases HTTP/1.1" 400 Bad Request
-INFO:     127.0.0.1:60611 - "OPTIONS /api/tenants HTTP/1.1" 400 Bad Request
-INFO:     127.0.0.1:60612 - "OPTIONS /api/properties HTTP/1.1" 400 Bad Request
-INFO:     127.0.0.1:61540 - "OPTIONS /api/leases HTTP/1.1" 400 Bad Request
-INFO:     127.0.0.1:61540 - "OPTIONS /api/tenants HTTP/1.1" 400 Bad Request
-INFO:     127.0.0.1:61546 - "OPTIONS /api/properties HTTP/1.1" 400 Bad Request
-INFO:     127.0.0.1:62000 - "OPTIONS /api/v1/properties HTTP/1.1" 400 Bad Request
-INFO:     127.0.0.1:62000 - "OPTIONS /api/v1/properties HTTP/1.1" 400 Bad Request
-INFO:     127.0.0.1:62011 - "OPTIONS /api/tenants HTTP/1.1" 400 Bad Request
-INFO:     127.0.0.1:62012 - "OPTIONS /api/properties HTTP/1.1" 400 Bad Request
-=======
 INFO:     Will watch for changes in these directories: ['/Users/ianrakow/Desktop/BDPMS MO/backend']
 INFO:     Uvicorn running on http://0.0.0.0:8001 (Press CTRL+C to quit)
 INFO:     Started reloader process [39825] using WatchFiles
@@ -649,5 +612,4 @@
 INFO:     127.0.0.1:62995 - "OPTIONS /api/dashboard/calendar HTTP/1.1" 200 OK
 INFO:     127.0.0.1:62995 - "GET /api/dashboard/calendar HTTP/1.1" 404 Not Found
 INFO:     127.0.0.1:63057 - "GET /api/dashboard/metrics HTTP/1.1" 404 Not Found
-INFO:     127.0.0.1:63058 - "GET /api/dashboard/calendar HTTP/1.1" 404 Not Found
->>>>>>> 0014d35a
+INFO:     127.0.0.1:63058 - "GET /api/dashboard/calendar HTTP/1.1" 404 Not Found